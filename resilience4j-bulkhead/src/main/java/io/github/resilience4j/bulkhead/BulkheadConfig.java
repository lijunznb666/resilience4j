/*
 *
 *  Copyright 2016 Robert Winkler, Lucas Lech
 *
 *  Licensed under the Apache License, Version 2.0 (the "License");
 *  you may not use this file except in compliance with the License.
 *  You may obtain a copy of the License at
 *
 *         http://www.apache.org/licenses/LICENSE-2.0
 *
 *  Unless required by applicable law or agreed to in writing, software
 *  distributed under the License is distributed on an "AS IS" BASIS,
 *  WITHOUT WARRANTIES OR CONDITIONS OF ANY KIND, either express or implied.
 *  See the License for the specific language governing permissions and
 *  limitations under the License.
 *
 *
 */
package io.github.resilience4j.bulkhead;

/**
 * A {@link BulkheadConfig} configures a {@link Bulkhead}
 */
public class BulkheadConfig {

<<<<<<< HEAD
    public static final int DEFAULT_MAX_CONCURRENT_CALLS = 25;
    public static final long DEFAULT_MAX_WAIT_TIME = 0L;

    private int maxConcurrentCalls = DEFAULT_MAX_CONCURRENT_CALLS;
    private long maxWaitTime = DEFAULT_MAX_WAIT_TIME;

    private BulkheadConfig() {
    }

    public int getMaxConcurrentCalls() {
        return maxConcurrentCalls;
    }

    public long getMaxWaitTime() {
        return maxWaitTime;
    }

    @Override
    public String toString() {
        return "BulkheadConfig{" +
                "maxConcurrentCalls=" + maxConcurrentCalls +
                ", maxWaitTime=" + maxWaitTime +
                '}';
    }

    /**
     * Returns a builder to create a custom BulkheadConfig.
     *
     * @return a {@link Builder}
     */
    public static Builder custom() {
        return new Builder();
    }

    /**
     * Creates a default Bulkhead configuration.
     *
     * @return a default Bulkhead configuration.
     */
    public static BulkheadConfig ofDefaults() {
        return new Builder().build();
    }

    public static class Builder {

        private BulkheadConfig config = new BulkheadConfig();

        /**
         * Configures the max amount of concurrent calls the bulkhead will support.
         *
         * @param maxConcurrentCalls max concurrent calls
         * @return the BulkheadConfig.Builder
         */
        public Builder maxConcurrentCalls(int maxConcurrentCalls) {
            if (maxConcurrentCalls < 1) {
                throw new IllegalArgumentException("maxConcurrentCalls must be a positive integer value >= 1");
            }
            config.maxConcurrentCalls = maxConcurrentCalls;
            return this;
        }

        /**
         * Configures a maximum amount of time in milliseconds the calling thread will wait to enter the bulkhead. If bulkhead has space available, entry
         * is guaranteed and immediate. If bulkhead is full, calling threads will contest for space, if it becomes available. maxWaitTime can be set to 0.
         * <p>
         * Note: for threads running on an event-loop or equivalent (rx computation pool, etc), setting maxWaitTime to 0 is highly recommended. Blocking
         * an event-loop thread will most likely have a negative effect on application throughput.
         *
         * @param maxWaitTime maximum wait time for bulkhead entry
         * @return the BulkheadConfig.Builder
         */
        public Builder maxWaitTime(long maxWaitTime) {
            if (maxWaitTime < 0) {
                throw new IllegalArgumentException("maxWaitTime must be a positive integer value >= 0");
            }
            config.maxWaitTime = maxWaitTime;
            return this;
        }

        /**
         * Builds a BulkheadConfig
         *
         * @return the BulkheadConfig
         */
        public BulkheadConfig build() {
            return config;
        }
    }
=======
	public static final int DEFAULT_MAX_CONCURRENT_CALLS = 25;
	public static final long DEFAULT_MAX_WAIT_TIME = 0L;

	private int maxConcurrentCalls = DEFAULT_MAX_CONCURRENT_CALLS;
	private long maxWaitTime = DEFAULT_MAX_WAIT_TIME;

	private BulkheadConfig() {
	}

	/**
	 * Returns a builder to create a custom BulkheadConfig.
	 *
	 * @return a {@link Builder}
	 */
	public static Builder custom() {
		return new Builder();
	}

	/**
	 * Returns a builder to create a custom BulkheadConfig.
	 *
	 * @return a {@link Builder}
	 */
	public static Builder from(BulkheadConfig baseConfig) {
		return new Builder(baseConfig);
	}

	/**
	 * Creates a default Bulkhead configuration.
	 *
	 * @return a default Bulkhead configuration.
	 */
	public static BulkheadConfig ofDefaults() {
		return new Builder().build();
	}

	public int getMaxConcurrentCalls() {
		return maxConcurrentCalls;
	}

	public long getMaxWaitTime() {
		return maxWaitTime;
	}

	public static class Builder {

		private BulkheadConfig config = new BulkheadConfig();

		public Builder() {
		}

		public Builder(BulkheadConfig bulkheadConfig) {
			this.config = bulkheadConfig;
		}

		/**
		 * Configures the max amount of concurrent calls the bulkhead will support.
		 *
		 * @param maxConcurrentCalls max concurrent calls
		 * @return the BulkheadConfig.Builder
		 */
		public Builder maxConcurrentCalls(int maxConcurrentCalls) {
			if (maxConcurrentCalls < 0) {
				throw new IllegalArgumentException("maxConcurrentCalls must be an integer value >= 0");
			}
			config.maxConcurrentCalls = maxConcurrentCalls;
			return this;
		}

		/**
		 * Configures a maximum amount of time in ms the calling thread will wait to enter the bulkhead. If bulkhead has space available, entry
		 * is guaranteed and immediate. If bulkhead is full, calling threads will contest for space, if it becomes available. maxWaitTime can be set to 0.
		 * <p>
		 * Note: for threads running on an event-loop or equivalent (rx computation pool, etc), setting maxWaitTime to 0 is highly recommended. Blocking
		 * an event-loop thread will most likely have a negative effect on application throughput.
		 *
		 * @param maxWaitTime maximum wait time for bulkhead entry
		 * @return the BulkheadConfig.Builder
		 */
		public Builder maxWaitTime(long maxWaitTime) {
			if (maxWaitTime < 0) {
				throw new IllegalArgumentException("maxWaitTime must be a positive integer value >= 0");
			}
			config.maxWaitTime = maxWaitTime;
			return this;
		}

		/**
		 * Builds a BulkheadConfig
		 *
		 * @return the BulkheadConfig
		 */
		public BulkheadConfig build() {
			return config;
		}
	}
>>>>>>> 44c6af9d
}<|MERGE_RESOLUTION|>--- conflicted
+++ resolved
@@ -23,96 +23,6 @@
  */
 public class BulkheadConfig {
 
-<<<<<<< HEAD
-    public static final int DEFAULT_MAX_CONCURRENT_CALLS = 25;
-    public static final long DEFAULT_MAX_WAIT_TIME = 0L;
-
-    private int maxConcurrentCalls = DEFAULT_MAX_CONCURRENT_CALLS;
-    private long maxWaitTime = DEFAULT_MAX_WAIT_TIME;
-
-    private BulkheadConfig() {
-    }
-
-    public int getMaxConcurrentCalls() {
-        return maxConcurrentCalls;
-    }
-
-    public long getMaxWaitTime() {
-        return maxWaitTime;
-    }
-
-    @Override
-    public String toString() {
-        return "BulkheadConfig{" +
-                "maxConcurrentCalls=" + maxConcurrentCalls +
-                ", maxWaitTime=" + maxWaitTime +
-                '}';
-    }
-
-    /**
-     * Returns a builder to create a custom BulkheadConfig.
-     *
-     * @return a {@link Builder}
-     */
-    public static Builder custom() {
-        return new Builder();
-    }
-
-    /**
-     * Creates a default Bulkhead configuration.
-     *
-     * @return a default Bulkhead configuration.
-     */
-    public static BulkheadConfig ofDefaults() {
-        return new Builder().build();
-    }
-
-    public static class Builder {
-
-        private BulkheadConfig config = new BulkheadConfig();
-
-        /**
-         * Configures the max amount of concurrent calls the bulkhead will support.
-         *
-         * @param maxConcurrentCalls max concurrent calls
-         * @return the BulkheadConfig.Builder
-         */
-        public Builder maxConcurrentCalls(int maxConcurrentCalls) {
-            if (maxConcurrentCalls < 1) {
-                throw new IllegalArgumentException("maxConcurrentCalls must be a positive integer value >= 1");
-            }
-            config.maxConcurrentCalls = maxConcurrentCalls;
-            return this;
-        }
-
-        /**
-         * Configures a maximum amount of time in milliseconds the calling thread will wait to enter the bulkhead. If bulkhead has space available, entry
-         * is guaranteed and immediate. If bulkhead is full, calling threads will contest for space, if it becomes available. maxWaitTime can be set to 0.
-         * <p>
-         * Note: for threads running on an event-loop or equivalent (rx computation pool, etc), setting maxWaitTime to 0 is highly recommended. Blocking
-         * an event-loop thread will most likely have a negative effect on application throughput.
-         *
-         * @param maxWaitTime maximum wait time for bulkhead entry
-         * @return the BulkheadConfig.Builder
-         */
-        public Builder maxWaitTime(long maxWaitTime) {
-            if (maxWaitTime < 0) {
-                throw new IllegalArgumentException("maxWaitTime must be a positive integer value >= 0");
-            }
-            config.maxWaitTime = maxWaitTime;
-            return this;
-        }
-
-        /**
-         * Builds a BulkheadConfig
-         *
-         * @return the BulkheadConfig
-         */
-        public BulkheadConfig build() {
-            return config;
-        }
-    }
-=======
 	public static final int DEFAULT_MAX_CONCURRENT_CALLS = 25;
 	public static final long DEFAULT_MAX_WAIT_TIME = 0L;
 
@@ -209,5 +119,4 @@
 			return config;
 		}
 	}
->>>>>>> 44c6af9d
 }